--- conflicted
+++ resolved
@@ -25,11 +25,9 @@
         }
 
         this.initial = data;
-<<<<<<< HEAD
-=======
+
         this.errors = new Errors();
         this.processing = false;
->>>>>>> 1220afc3
 
         for (const field in data) {
             guardAgainstReservedFieldName(field);
